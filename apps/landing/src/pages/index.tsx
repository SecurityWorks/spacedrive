import { Apple, Github, Linux, Windows } from '@icons-pack/react-simple-icons';
import { Button, Input } from '@sd/ui';
import clsx from 'clsx';
import React, { useEffect } from 'react';
import { useState } from 'react';

import AppEmbed from '../components/AppEmbed';
import { Bubbles } from '../components/Bubbles';
import { Footer } from '../components/Footer';
import HomeCTA from '../components/HomeCTA';
import NavBar from '../components/NavBar';
import NewBanner from '../components/NewBanner';

interface SectionProps {
	orientation: 'left' | 'right';
	heading?: string;
	description?: string | React.ReactNode;
	children?: React.ReactNode;
	className?: string;
}

function Section(props: SectionProps = { orientation: 'left' }) {
	let info = (
		<div className="p-10">
			{props.heading && <h1 className="text-4xl font-black">{props.heading}</h1>}
			{props.description && <p className="mt-5 text-xl text-gray-450">{props.description}</p>}
		</div>
	);
	return (
		<div className={clsx('grid grid-cols-1 my-10 lg:grid-cols-2 lg:my-44', props.className)}>
			{props.orientation === 'right' ? (
				<>
					{info}
					{props.children}
				</>
			) : (
				<>
					{props.children}
					{info}
				</>
			)}
		</div>
	);
}

function Page() {
	return (
		<>
<<<<<<< HEAD
			<div className="mt-22 lg:mt-28" id="content" aria-hidden="true" />

			<NewBanner headline="Spacedrive raises $1.9M led by OSS Capital" href="#" link="Read post" />
			<h1 className="z-30 px-2 mb-3 text-4xl font-black leading-tight text-center fade-in-heading md:text-6xl">
=======
			<div className="mt-24 lg:mt-28" />
			<NewBanner />
			<h1
				id="content"
				className="z-30 px-2 mb-3 text-4xl font-black leading-tight text-center fade-in-heading md:text-6xl"
			>
>>>>>>> 48056c5e
				A file explorer from the future.
			</h1>
			<p className="z-30 max-w-4xl mt-1 mb-8 text-center animation-delay-1 fade-in-heading text-md lg:text-lg leading-2 lg:leading-8 text-gray-450">
				Combine your drives and clouds into one database that you can organize and explore from any
				device.
				<br />
				<span className="hidden sm:block">
					Designed for creators, hoarders and the painfully disorganized.
				</span>
			</p>
<<<<<<< HEAD
			<div className="z-30 flex flex-row space-x-4 animation-delay-2 fade-in">
				<Button
					href="https://github.com/spacedriveapp/spacedrive"
					target="_blank"
					className="z-30 border-0 cursor-pointer"
					variant="primary"
				>
					Join Waitlist
				</Button>
				<Button
					href="https://github.com/spacedriveapp/spacedrive"
					target="_blank"
					className="z-30 cursor-pointer"
					variant="gray"
				>
					<Github
						role="img"
						aria-label=""
						className="inline w-5 h-5 -mt-[4px] -ml-1 mr-2"
						fill="white"
					/>
					Star on GitHub
				</Button>
			</div>
			<p className="z-30 px-6 mt-3 text-sm text-center text-gray-450 animation-delay-3 fade-in">
				Coming soon on macOS, Windows and Linux.
				<br />
				Shortly after to iOS & Android.
			</p>

=======
			<HomeCTA />
>>>>>>> 48056c5e
			<AppEmbed />
			<Section
				orientation="right"
				heading="Never leave a file behind."
				className="z-30"
				description={
					<>
						Spacedrive accounts for every file you own, uniquely fingerprinting and extracting
						metadata so you can sort, tag, backup and share files without limitations of any one
						cloud provider.
						<br />
						<br />
						<a
							className="transition text-primary-600 hover:text-primary-500"
							href="https://github.com/spacedriveapp"
							target="_blank"
						>
							Find out more →
						</a>
					</>
				}
			/>
			<Bubbles />
		</>
	);
}

export default Page;<|MERGE_RESOLUTION|>--- conflicted
+++ resolved
@@ -46,19 +46,14 @@
 function Page() {
 	return (
 		<>
-<<<<<<< HEAD
 			<div className="mt-22 lg:mt-28" id="content" aria-hidden="true" />
 
-			<NewBanner headline="Spacedrive raises $1.9M led by OSS Capital" href="#" link="Read post" />
+			<NewBanner
+				headline="Spacedrive raises $1.9M led by OSS Capital"
+				href="https://spacedrive.hashnode.dev/spacedrive-funding-announcement"
+				link="Read post"
+			/>
 			<h1 className="z-30 px-2 mb-3 text-4xl font-black leading-tight text-center fade-in-heading md:text-6xl">
-=======
-			<div className="mt-24 lg:mt-28" />
-			<NewBanner />
-			<h1
-				id="content"
-				className="z-30 px-2 mb-3 text-4xl font-black leading-tight text-center fade-in-heading md:text-6xl"
-			>
->>>>>>> 48056c5e
 				A file explorer from the future.
 			</h1>
 			<p className="z-30 max-w-4xl mt-1 mb-8 text-center animation-delay-1 fade-in-heading text-md lg:text-lg leading-2 lg:leading-8 text-gray-450">
@@ -69,40 +64,7 @@
 					Designed for creators, hoarders and the painfully disorganized.
 				</span>
 			</p>
-<<<<<<< HEAD
-			<div className="z-30 flex flex-row space-x-4 animation-delay-2 fade-in">
-				<Button
-					href="https://github.com/spacedriveapp/spacedrive"
-					target="_blank"
-					className="z-30 border-0 cursor-pointer"
-					variant="primary"
-				>
-					Join Waitlist
-				</Button>
-				<Button
-					href="https://github.com/spacedriveapp/spacedrive"
-					target="_blank"
-					className="z-30 cursor-pointer"
-					variant="gray"
-				>
-					<Github
-						role="img"
-						aria-label=""
-						className="inline w-5 h-5 -mt-[4px] -ml-1 mr-2"
-						fill="white"
-					/>
-					Star on GitHub
-				</Button>
-			</div>
-			<p className="z-30 px-6 mt-3 text-sm text-center text-gray-450 animation-delay-3 fade-in">
-				Coming soon on macOS, Windows and Linux.
-				<br />
-				Shortly after to iOS & Android.
-			</p>
-
-=======
 			<HomeCTA />
->>>>>>> 48056c5e
 			<AppEmbed />
 			<Section
 				orientation="right"
