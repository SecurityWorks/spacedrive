--- conflicted
+++ resolved
@@ -160,12 +160,8 @@
 	};
 };
 
-<<<<<<< HEAD
-function Options({ activeJob, group }: { activeJob?: Report; group: JobGroup }) {
-	// const queryClient = useQueryClient();
-=======
 interface OptionsProps {
-	activeJob?: JobReport;
+	activeJob?: Report;
 	group: JobGroup;
 	showChildJobs: boolean;
 	setShowChildJobs: React.Dispatch<SetStateAction<boolean>>
@@ -181,7 +177,6 @@
 				rspc.queryClient.invalidateQueries(['jobs.reports']);
 			}
 		})
->>>>>>> 4a62d268
 
 	const resumeJob = useLibraryMutation(
 		['jobs.resume'],
