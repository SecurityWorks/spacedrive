--- conflicted
+++ resolved
@@ -1,12 +1,13 @@
 [package]
-authors      = ["Spacedrive Technology Inc <support@spacedrive.com>"]
-description  = "Virtual distributed filesystem engine that powers Spacedrive."
-edition      = { workspace = true }
-license      = { workspace = true }
-name         = "sd-core"
-repository   = { workspace = true }
-rust-version = "1.78"
-version      = "0.4.1"
+name    = "sd-core"
+version = "0.4.1"
+
+authors              = ["Spacedrive Technology Inc <support@spacedrive.com>"]
+description          = "Virtual distributed filesystem engine that powers Spacedrive."
+edition.workspace    = true
+license.workspace    = true
+repository.workspace = true
+rust-version         = "1.78"
 
 [features]
 default = []
@@ -19,7 +20,6 @@
 
 [dependencies]
 # Inner Core Sub-crates
-sd-cloud-schema          = { workspace = true }
 sd-core-cloud-services   = { path = "./crates/cloud-services" }
 sd-core-file-path-helper = { path = "./crates/file-path-helper" }
 sd-core-heavy-lifting    = { path = "./crates/heavy-lifting" }
@@ -49,20 +49,10 @@
 async-trait         = { workspace = true }
 axum                = { workspace = true, features = ["ws"] }
 base64              = { workspace = true }
-<<<<<<< HEAD
-base91              = { workspace = true }
-blake3              = { workspace = true }
-chrono              = { workspace = true, features = ["serde"] }
-directories         = { workspace = true }
-futures             = { workspace = true }
-futures-concurrency = { workspace = true }
-gix-ignore          = { workspace = true }
-=======
 blake3              = { workspace = true }
 chrono              = { workspace = true, features = ["serde"] }
 futures             = { workspace = true }
 futures-concurrency = { workspace = true }
->>>>>>> 6672c6cf
 hyper               = { workspace = true, features = ["client", "http1", "server"] }
 image               = { workspace = true }
 itertools           = { workspace = true }
@@ -73,20 +63,13 @@
 prisma-client-rust  = { workspace = true, features = ["rspc"] }
 regex               = { workspace = true }
 reqwest             = { workspace = true, features = ["json", "native-tls-vendored"] }
-<<<<<<< HEAD
-rmp                 = { workspace = true }
-=======
->>>>>>> 6672c6cf
 rmp-serde           = { workspace = true }
 rmpv                = { workspace = true }
 rspc                = { workspace = true, features = ["alpha", "axum", "chrono", "tracing", "unstable", "uuid"] }
+sd-cloud-schema     = { workspace = true }
 serde               = { workspace = true, features = ["derive"] }
 serde_json          = { workspace = true }
 specta              = { workspace = true }
-<<<<<<< HEAD
-static_assertions   = { workspace = true }
-=======
->>>>>>> 6672c6cf
 strum               = { workspace = true, features = ["derive"] }
 strum_macros        = { workspace = true }
 tempfile            = { workspace = true }
@@ -95,16 +78,7 @@
 tokio-util          = { workspace = true, features = ["io"] }
 tracing             = { workspace = true }
 tracing-subscriber  = { workspace = true, features = ["env-filter"] }
-<<<<<<< HEAD
-uuid                = { workspace = true, features = ["serde", "std", "v4", "v7"] }
-webp                = { workspace = true }
-
-
-# Specific Core dependencies
-bytes            = "1.6"
-ctor             = "0.2.8"
-=======
-uuid                = { workspace = true, features = ["serde", "v4"] }
+uuid                = { workspace = true, features = ["serde", "v4", "v7"] }
 
 # Specific Core dependencies
 async-recursion  = "1.1"
@@ -112,7 +86,6 @@
 bytes            = "1.6"
 ctor             = "0.2.8"
 directories      = "5.0"
->>>>>>> 6672c6cf
 flate2           = "1.0"
 hostname         = "0.4.0"
 http-body        = "0.4.6"   # Update blocked by http
@@ -149,15 +122,6 @@
 # Platform-specific dependencies
 [target.'cfg(target_os = "macos")'.dependencies]
 plist = "1.6"
-<<<<<<< HEAD
-trash = "5.1.0"
-
-[target.'cfg(target_os = "linux")'.dependencies]
-trash = "5.1.0"
-
-[target.'cfg(target_os = "windows")'.dependencies]
-trash = "5.1.0"
-=======
 trash = "5.1"
 
 [target.'cfg(target_os = "linux")'.dependencies]
@@ -165,7 +129,6 @@
 
 [target.'cfg(target_os = "windows")'.dependencies]
 trash = "5.1"
->>>>>>> 6672c6cf
 
 [target.'cfg(target_os = "ios")'.dependencies]
 icrate = { version = "0.1.2", features = [
