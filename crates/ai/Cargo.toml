--- conflicted
+++ resolved
@@ -25,22 +25,6 @@
 chrono              = { workspace = true, features = ["serde"] }
 futures             = { workspace = true }
 futures-concurrency = { workspace = true }
-<<<<<<< HEAD
-image = { workspace = true }
-once_cell = { workspace = true }
-prisma-client-rust = { workspace = true }
-reqwest = { workspace = true, features = ["stream", "native-tls-vendored"] }
-rmp-serde = { workspace = true }
-rmpv = { workspace = true }
-serde = { workspace = true, features = ["derive"] }
-serde_json = { workspace = true }
-thiserror = { workspace = true }
-tokio = { workspace = true, features = ["fs"] }
-tokio-stream = { workspace = true }
-tracing = { workspace = true }
-url = { workspace = true }
-uuid = { workspace = true, features = ["v4", "serde"] }
-=======
 image               = { workspace = true }
 once_cell           = { workspace = true }
 prisma-client-rust  = { workspace = true }
@@ -54,15 +38,11 @@
 tokio-stream        = { workspace = true }
 tracing             = { workspace = true }
 uuid                = { workspace = true, features = ["serde", "v4"] }
->>>>>>> 0e94a97f
 
 # Note: half and ndarray version must be the same as used in ort
 half    = { version = "2.1", features = ['num-traits'] }
 ndarray = "0.15"
-<<<<<<< HEAD
-=======
 url     = '2.5.0'
->>>>>>> 0e94a97f
 
 # Microsoft does not provide a release for osx-gpu. See: https://github.com/microsoft/onnxruntime/releases
 # "gpu" means CUDA or TensorRT EP. Thus, the ort crate cannot download them at build time.
