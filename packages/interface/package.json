{
  "name": "@sd/interface",
  "version": "1.0.0",
  "license": "MIT",
  "private": true,
  "main": "src/index.ts",
  "exports": {
    ".": "./src/index.ts",
    "./types": "./src/types"
  },
  "scripts": {
    "icons": "ts-node ./scripts/generateSvgImports.mjs"
  },
  "dependencies": {
<<<<<<< HEAD
=======
    "@apollo/client": "^3.5.10",
    "@fontsource/inter": "^4.5.7",
>>>>>>> 455bea18
    "@headlessui/react": "^1.5.0",
    "@heroicons/react": "^1.0.6",
    "@radix-ui/react-dialog": "^0.1.7",
    "@radix-ui/react-dropdown-menu": "^0.1.6",
    "@radix-ui/react-icons": "^1.1.0",
    "@radix-ui/react-progress": "^0.1.4",
    "@radix-ui/react-slider": "^0.1.4",
    "@sd/client": "workspace:*",
    "@sd/core": "workspace:*",
    "@sd/ui": "workspace:*",
    "@vitejs/plugin-react": "^1.3.1",
    "autoprefixer": "^10.4.4",
    "byte-size": "^8.1.0",
    "clsx": "^1.1.1",
    "immer": "^9.0.12",
    "jotai": "^1.6.2",
    "moment": "^2.29.2",
    "phosphor-react": "^1.4.1",
    "pretty-bytes": "^6.0.0",
    "react": "^18.0.0",
    "react-dom": "^18.0.0",
    "react-dropzone": "^12.0.4",
    "react-error-boundary": "^3.1.4",
    "react-hotkeys-hook": "^3.4.4",
    "react-json-view": "^1.21.3",
    "react-loading-icons": "^1.0.8",
    "react-portal": "^4.2.2",
    "react-query": "^3.34.19",
    "react-router": "6.3.0",
    "react-router-dom": "6.3.0",
    "react-scrollbars-custom": "^4.0.27",
    "react-spline": "^1.2.1",
    "react-transition-group": "^4.4.2",
    "react-virtuoso": "^2.9.0",
    "rooks": "^5.11.0",
    "tailwindcss": "^3.0.23",
    "zustand": "^3.7.2"
  },
  "devDependencies": {
    "@trivago/prettier-plugin-sort-imports": "^3.2.0",
    "@types/babel-core": "^6.25.7",
    "@types/byte-size": "^8.1.0",
    "@types/lodash": "^4.14.182",
    "@types/node": "^17.0.23",
    "@types/pretty-bytes": "^5.2.0",
    "@types/react": "^18.0.6",
    "@types/react-dom": "^18.0.0",
    "@types/react-router-dom": "^5.3.3",
    "@types/react-table": "^7.7.10",
    "@types/react-window": "^1.8.5",
    "@types/tailwindcss": "^3.0.10",
    "@vitejs/plugin-react": "^1.3.1",
    "concurrently": "^7.1.0",
    "prettier": "^2.6.2",
    "typescript": "^4.6.3",
    "vite": "^2.9.1",
    "vite-plugin-svgr": "^1.1.0"
  }
}<|MERGE_RESOLUTION|>--- conflicted
+++ resolved
@@ -12,11 +12,8 @@
     "icons": "ts-node ./scripts/generateSvgImports.mjs"
   },
   "dependencies": {
-<<<<<<< HEAD
-=======
     "@apollo/client": "^3.5.10",
     "@fontsource/inter": "^4.5.7",
->>>>>>> 455bea18
     "@headlessui/react": "^1.5.0",
     "@heroicons/react": "^1.0.6",
     "@radix-ui/react-dialog": "^0.1.7",
