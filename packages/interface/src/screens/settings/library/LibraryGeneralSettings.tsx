--- conflicted
+++ resolved
@@ -1,33 +1,18 @@
 import { useBridgeMutation } from '@sd/client';
 import { useCurrentLibrary } from '@sd/client';
-<<<<<<< HEAD
 import { Button, Input, Switch } from '@sd/ui';
-import { useCallback, useEffect, useState } from 'react';
-import { useForm } from 'react-hook-form';
-import { useDebounce } from 'rooks';
-=======
-import { Button, Input } from '@sd/ui';
 import { useEffect, useState } from 'react';
 import { useForm } from 'react-hook-form';
 import { useDebouncedCallback } from 'use-debounce';
->>>>>>> ad28ed41
 
 import { InputContainer } from '../../../components/primitive/InputContainer';
 import { SettingsContainer } from '../../../components/settings/SettingsContainer';
 import { SettingsHeader } from '../../../components/settings/SettingsHeader';
 
 export default function LibraryGeneralSettings() {
-<<<<<<< HEAD
-	const { library, libraries } = useCurrentLibrary();
-
-	const [encryptLibrary, setEncryptLibrary] = useState(false);
-
-	const editLibrary = useBridgeMutation('library.edit');
-
-	const { register, reset, handleSubmit, watch } = useForm({
-=======
 	const { library } = useCurrentLibrary();
 	const { mutate: editLibrary } = useBridgeMutation('library.edit');
+
 	const debounced = useDebouncedCallback((value) => {
 		editLibrary({
 			id: library!.uuid,
@@ -35,87 +20,17 @@
 			description: value.description
 		});
 	}, 500);
-	const { register, watch, getValues } = useForm({
->>>>>>> ad28ed41
+
+	const { register, watch } = useForm({
 		defaultValues: {
 			name: library?.config.name,
 			description: library?.config.description
 		}
 	});
 
-<<<<<<< HEAD
-	// reset form when library changes
-	useEffect(() => {
-		reset({
-			name: library?.config.name,
-			description: library?.config.description
-		});
-		console.log('libraries changed, resetting form', library, libraries);
-	}, [libraries, library, reset]);
-
-	const handleEditLibrary = handleSubmit((data) => {
-		console.log("updating library's name and description", library?.uuid, data);
-		if (library?.uuid) {
-			console.log('library.uuid', library.uuid);
-			editLibrary.mutate({
-				id: library.uuid,
-				name: data.name || null,
-				description: data.description || null
-			});
-		}
-	});
-	// @ts-ignore
-	// eslint-disable-next-line react-hooks/exhaustive-deps
-	const update = useCallback(useDebounce(handleEditLibrary, 500), []);
-	useEffect(() => {
-		const subscription = watch(() => update());
-		return () => subscription.unsubscribe();
-	});
-
-	// const [name, setName] = useState('');
-	// const [description, setDescription] = useState('');
-	// const [nameDebounced] = useDebounce(name, 500);
-	// const [descriptionDebounced] = useDebounce(description, 500);
-	// prevent auto update when switching library
-
-	// useEffect(() => {
-	// 	if (library) {
-	// 		const { name, description } = library.config;
-	// 		// currentLibrary must be loaded, name must not be empty, and must be different from the current
-	// 		if (nameDebounced && (nameDebounced !== name || descriptionDebounced !== description)) {
-	// 			editLibrary({
-	// 				id: library.uuid!,
-	// 				name: nameDebounced,
-	// 				description: descriptionDebounced
-	// 			});
-	// 		}
-	// 	}
-	// }, [nameDebounced, descriptionDebounced, library, editLibrary]);
-
-	// useEffect(() => {
-	// 	if (library) {
-	// 		setName(library.config.name);
-	// 		setDescription(library.config.description);
-	// 	}
-	// }, [libraries, library]);
-
-	// useEffect(() => {
-	// 	if (library) {
-	// 		setBlockAutoUpdate(true);
-	// 		setName(library.config.name);
-	// 		setDescription(library.config.description);
-	// 	}
-	// }, [library]);
-
-	// useEffect(() => {
-	// 	if (blockAutoUpdate) setBlockAutoUpdate(false);
-	// }, [blockAutoUpdate]);
-=======
 	watch(debounced); // Listen for form changes
-
 	// This forces the debounce to run when the component is unmounted
 	useEffect(() => () => debounced.flush(), [debounced]);
->>>>>>> ad28ed41
 
 	return (
 		<SettingsContainer>
@@ -125,21 +40,11 @@
 			/>
 			<div className="flex flex-row pb-3 space-x-5">
 				<div className="flex flex-col flex-grow">
-<<<<<<< HEAD
 					<span className="mb-1 text-sm font-medium">Name</span>
-					<Input {...register('name')} defaultValue="My Default Library" />
+					<Input {...register('name', { required: true })} defaultValue="My Default Library" />
 				</div>
 				<div className="flex flex-col flex-grow">
 					<span className="mb-1 text-sm font-medium">Description</span>
-=======
-					<span className="mb-1 text-sm font-medium text-gray-700 dark:text-gray-100">Name</span>
-					<Input {...register('name', { required: true })} defaultValue="My Default Library" />
-				</div>
-				<div className="flex flex-col flex-grow">
-					<span className="mb-1 text-sm font-medium text-gray-700 dark:text-gray-100">
-						Description
-					</span>
->>>>>>> ad28ed41
 					<Input {...register('description')} placeholder="" />
 				</div>
 			</div>
@@ -150,11 +55,7 @@
 				description="Enable encryption for this library, this will only encrypt the Spacedrive database, not the files themselves."
 			>
 				<div className="flex items-center ml-3">
-<<<<<<< HEAD
-					<Switch checked={encryptLibrary} onCheckedChange={setEncryptLibrary} />
-=======
-					<Toggle value={false} />
->>>>>>> ad28ed41
+					<Switch checked={false} />
 				</div>
 			</InputContainer>
 			<InputContainer mini title="Export Library" description="Export this library to a file.">
